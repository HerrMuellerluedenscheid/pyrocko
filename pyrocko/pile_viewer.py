--- conflicted
+++ resolved
@@ -10,12 +10,7 @@
 
 from pyrocko.util import TableWriter, TableReader, hpfloat
 
-<<<<<<< HEAD
-from pyrocko.nano import Nano
-from pyrocko.gui_util import ValControl, LinValControl, Marker, EventMarker, PhaseMarker, make_QPolygonF, draw_label, \
-=======
 from pyrocko.gui_util import ValControl, LinValControl, Marker, EventMarker, PhaseMarker, make_QPolygonF, draw_label, Label, \
->>>>>>> 2619dc20
     gmtime_x, myctime, mystrftime, Progressbars
 
 from PyQt4.QtCore import *
@@ -1209,15 +1204,11 @@
                 self.trace_selector = trace_selector
 
             if self.tmin == working_system_time_range[0] and self.tmax == working_system_time_range[1] or self.show_all:
-<<<<<<< HEAD
                 tmin, tmax = self.pile.get_tmin(), self.pile.get_tmax()
                 if tmin is not None and tmax is not None:
                     tlen = (tmax - tmin)
                     tpad = tlen * 5./self.width()
                     self.set_time_range(tmin-tpad, tmax+tpad)
-=======
-                self.set_time_range(self.pile.get_tmin(), self.pile.get_tmax())
->>>>>>> 2619dc20
         
         def set_time_range(self, tmin, tmax):
             if tmin is None:
@@ -1236,11 +1227,7 @@
             tmin = max(working_system_time_range[0], tmin)
             tmax = min(working_system_time_range[1], tmax)
             
-<<<<<<< HEAD
-            min_deltat = self.get_min_deltat()
-=======
             min_deltat = self.content_deltat_range()[0]
->>>>>>> 2619dc20
             if (tmax - tmin < min_deltat):
                 m = (tmin + tmax) / 2.
                 tmin = m - min_deltat/2.
@@ -2041,8 +2028,6 @@
                 secondary_pen = QPen(QColor(*secondary_color))
                 p.setPen(primary_pen)
                 
-<<<<<<< HEAD
-=======
                 font = QFont()
                 font.setBold(True)
 
@@ -2053,7 +2038,6 @@
                 p.setFont(font)
                 label_bg = QBrush( QColor(255,255,255,100) )
                 
->>>>>>> 2619dc20
                 processed_traces = self.prepare_cutout2(self.tmin, self.tmax, 
                                                     trace_selector=self.trace_selector, 
                                                     degap=self.menuitem_degap.isChecked())
@@ -2262,11 +2246,7 @@
         
         def see_data_params(self):
             
-<<<<<<< HEAD
-            min_deltat = self.get_min_deltat()
-=======
             min_deltat = self.content_deltat_range()[0]
->>>>>>> 2619dc20
 
             # determine padding and downampling requirements
             if self.lowpass is not None:
@@ -2474,11 +2454,7 @@
                 self.old_vec = vec
                 
                 tpad = min(tmax-tmin, tpad)
-<<<<<<< HEAD
-                tpad = max(self.get_min_deltat()*5., tpad)
-=======
                 tpad = max(self.content_deltat_range()[0]*5., tpad)
->>>>>>> 2619dc20
                     
                 processed_traces = []
                 
@@ -2653,15 +2629,6 @@
         def rot_change(self, value, ignore):
             self.rotate = value
             self.update()
-<<<<<<< HEAD
-    
-        def get_min_deltat(self):
-            if self.pile.deltatmin is None:
-                return 0.01
-            else:
-                return self.pile.deltatmin
-=======
->>>>>>> 2619dc20
         
         def deselect_all(self):
             for marker in self.markers:
@@ -3030,10 +2997,7 @@
         
         self.connect(self.viewer, SIGNAL('want_input()'), self.inputline_show)
         self.connect(self.viewer, SIGNAL('tracks_range_changed(int,int,int)'), self.tracks_range_changed)
-<<<<<<< HEAD
-=======
         self.connect(self.viewer, SIGNAL('pile_has_changed_signal()'), self.adjust_controls)
->>>>>>> 2619dc20
 
     def get_progressbars(self):
         return self.progressbars
@@ -3071,11 +3035,7 @@
         
         if clearit:
             self.inputline.blockSignals(True)
-<<<<<<< HEAD
-            qpat, qinp = self.viewer.get_quick_filter_pattern()
-=======
             qpat, qinp = self.viewer.get_quick_filter_patterns()
->>>>>>> 2619dc20
             if qpat is None:
                 self.inputline.clear()
             else:
@@ -3117,17 +3077,9 @@
         frame = QFrame(self)
         layout = QGridLayout()
         frame.setLayout(layout)
-<<<<<<< HEAD
-        minfreq = 0.001
-        maxfreq = 0.5/self.viewer.get_min_deltat()
-        if maxfreq < 100.*minfreq:
-            minfreq = maxfreq*0.00001
-        
-=======
 
         minfreq = 0.001
         maxfreq = 1000.0
->>>>>>> 2619dc20
         self.lowpass_control = ValControl(high_is_none=True)
         self.lowpass_control.setup('Lowpass [Hz]:', minfreq, maxfreq, maxfreq, 0)
         self.highpass_control = ValControl(low_is_none=True)
@@ -3148,10 +3100,7 @@
         spacer = QSpacerItem(0, 0, QSizePolicy.Expanding, QSizePolicy.Expanding)
         layout.addItem(spacer, 4,0, 1, 3)
 
-<<<<<<< HEAD
-=======
         self.adjust_controls()
->>>>>>> 2619dc20
         return frame
 
     def adjust_controls(self):
