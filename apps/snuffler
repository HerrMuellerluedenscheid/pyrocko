#!/usr/bin/env python

'''Effective MiniSEED trace viewer.'''


# Copyright (c) 2009, Sebastian Heimann <sebastian.heimann@zmaw.de>
#
# This file is part of snuffler. For licensing information please see the file 
# COPYING which is included with snuffler.


import os
import sys
import time
import calendar
import datetime
import signal
import re
import math
import numpy as num
import gmtpy
from itertools import izip
import scipy.stats
import tempfile
import logging
from optparse import OptionParser

import pyrocko.pile
import pyrocko.trace
import pyrocko.util


from PyQt4.QtCore import *
from PyQt4.QtGui import *
from PyQt4.QtOpenGL import *
#QWidget = QGLWidget

class Global:
    sacflag = False

gApp = None

gap_lap_tolerance = 5.

def make_QPolygonF( xdata, ydata ):
    assert len(xdata) == len(ydata)
    qpoints = QPolygonF( len(ydata) )
    vptr = qpoints.data()
    vptr.setsize(len(ydata)*8*2)
    aa = num.ndarray( shape=(len(ydata),2), dtype=num.float64, buffer=buffer(vptr))
    aa.setflags(write=True)
    aa[:,0] = xdata
    aa[:,1] = ydata
    return qpoints

class ObjectStyle(object):
    def __init__(self, frame_pen, fill_brush):
        self.frame_pen = frame_pen
        self.fill_brush = fill_brush

box_styles = []
box_alpha = 100
for color in 'orange skyblue butter chameleon chocolate plum scarletred'.split():
    box_styles.append(ObjectStyle(
        QPen(QColor(*gmtpy.tango_colors[color+'3'])),
        QBrush(QColor(*(gmtpy.tango_colors[color+'1']+(box_alpha,)))),        
    ))
    
sday   = 60*60*24     # \ 
smonth = 60*60*24*30  #   > only used as approx. intervals...
syear  = 60*60*24*365 # /

acceptable_tincs = num.array([1, 2, 5, 10, 20, 30, 60, 60*5, 60*10, 60*20, 60*30, 60*60, 
                     60*60*3, 60*60*6, 60*60*12, sday, smonth, syear ],dtype=num.float)



def neic_earthquakes(tmin, tmax, magnitude_range=(5,9.9)):
    
    import urllib2
    
    stt = time.gmtime(tmin)
    ett = time.gmtime(tmax)
    syear, smonth, sday = stt[:3]
    eyear, emonth, eday = ett[:3]
    
    l = 'http://neic.usgs.gov/cgi-bin/epic/epic.cgi?SEARCHMETHOD=1&FILEFORMAT=4&SEARCHRANGE=HH&SYEAR=%i&SMONTH=%i&SDAY=%i&EYEAR=%i&EMONTH=%i&EDAY=%i&LMAG=%f&UMAG=%f&NDEP1=&NDEP2=&IO1=&IO2=&SLAT2=0.0&SLAT1=0.0&SLON2=0.0&SLON1=0.0&CLAT=0.0&CLON=0.0&CRAD=0&SUBMIT=Submit+Search' % (syear, smonth, sday, eyear, emonth, eday, magnitude_range[0], magnitude_range[1])

    response = urllib2.urlopen(l)
    
    html = response.read()
    
    markers = []
    for line in html.splitlines():
        toks = line.split()
        if not len(toks) == 12: continue
        if not toks[0].startswith('PDE'): continue
        datestr = ' '.join(toks[1:4]+[toks[4][:6]])
        tt = time.strptime(datestr, '%Y %m %d %H%M%S')
        
        t = calendar.timegm(tt)
        markers.append((t, float(toks[8])))
                
    return num.array(markers)

def get_working_system_time_range():
    now = time.time()
    hi = now
    for ignore in range(200):
        now += syear
        try:
            tt = time.gmtime(now)
            time.strftime('', tt)
            hi = now
        except:
            break
        
    now = time.time()
    lo = now
    for ignore in range(200):    
        now -= syear
        try:
            tt = time.gmtime(now)
            time.strftime('',tt)
            lo = now
        except:
            break
    return lo, hi

working_system_time_range = get_working_system_time_range()

def is_working_time(t):
    return working_system_time_range[0] <= t and  t <= working_system_time_range[1]
        

def fancy_time_ax_format(inc):
    l0_fmt_brief = ''
    l2_fmt = ''
    l2_trig = 0
    if inc < 1:
        l0_fmt = '.%r'
        l0_center = False
        l1_fmt = '%H:%M:%S'
        l1_trig = 6
        l2_fmt = '%b %d, %Y'
        l2_trig = 3
    elif inc < 60:
        l0_fmt = '%H:%M:%S'
        l0_center = False
        l1_fmt = '%b %d, %Y'
        l1_trig = 3
    elif inc < 3600:
        l0_fmt = '%H:%M'
        l0_center = False
        l1_fmt = '%b %d, %Y'
        l1_trig = 3
    elif inc < sday:
        l0_fmt = '%H:%M'
        l0_center = False
        l1_fmt = '%b %d, %Y'
        l1_trig = 3
    elif inc < smonth:
        l0_fmt = '%a %d'
        l0_fmt_brief = '%d'
        l0_center = True
        l1_fmt = '%b, %Y'
        l1_trig = 2
    elif inc < syear:
        l0_fmt = '%b'
        l0_center = True
        l1_fmt = '%Y'
        l1_trig = 1
    else:
        l0_fmt = '%Y'
        l0_center = False
        l1_fmt = ''
        l1_trig = 0
        
    return l0_fmt, l0_fmt_brief, l0_center, l1_fmt, l1_trig, l2_fmt, l2_trig

def day_start(timestamp):
   tt = time.gmtime(timestamp)
   tts = tt[0:3] + (0,0,0) + tt[6:9]
   return calendar.timegm(tts)

def month_start(timestamp):
   tt = time.gmtime(timestamp)
   tts = tt[0:2] + (1,0,0,0) + tt[6:9]
   return calendar.timegm(tts)

def year_start(timestamp):
    tt = time.gmtime(timestamp)
    tts = tt[0:1] + (1,1,0,0,0) + tt[6:9]
    return calendar.timegm(tts)

def gmtime_x(timestamp):
    etimestamp = math.floor(timestamp)
    tt = time.gmtime(etimestamp)
    ms = (timestamp-etimestamp)*1000
    return tt,ms
        
def time_nice_value(inc0):
    if inc0 < acceptable_tincs[0]:
        return gmtpy.nice_value(inc0)
    elif inc0 > acceptable_tincs[-1]:
        return gmtpy.nice_value(inc0/syear)*syear
    else:
        i = num.argmin(num.abs(acceptable_tincs-inc0))
        return acceptable_tincs[i]

class TimeScaler(gmtpy.AutoScaler):
    def __init__(self):
        gmtpy.AutoScaler.__init__(self)
        self.mode = 'min-max'
    
    def make_scale(self, data_range):
        assert self.mode in ('min-max', 'off'), 'mode must be "min-max" or "off" for TimeScaler'
        
        data_min = min(data_range)
        data_max = max(data_range)
        is_reverse = (data_range[0] > data_range[1])
        
        mi, ma = data_min, data_max
        nmi = mi
        if self.mode != 'off':
            nmi = mi - self.space*(ma-mi)
            
        nma = ma
        if self.mode != 'off':
            nma = ma + self.space*(ma-mi)
             
        mi, ma = nmi, nma
        
        if mi == ma and a != 'off':
            mi -= 1.0
            ma += 1.0
        
        mi = max(working_system_time_range[0],mi)
        ma = min(working_system_time_range[1],ma)
        
        # make nice tick increment
        if self.inc is not None:
            inc = self.inc
        else:
            if self.approx_ticks > 0.:
                inc = time_nice_value( (ma-mi)/self.approx_ticks )
            else:
                inc = time_nice_value( (ma-mi)*10. )
        
        if inc == 0.0:
            inc = 1.0
        
        if is_reverse:
            return ma, mi, -inc
        else:
            return mi, ma, inc


    def make_ticks(self, data_range):
        mi, ma, inc = self.make_scale(data_range)
        
        is_reverse = False
        if inc < 0:
            mi, ma, inc = ma, mi, -inc
            is_reverse = True
            
        ticks = []
        
        if inc < sday:
            mi_day = day_start(max(mi, working_system_time_range[0]+sday*1.5))
            base = mi_day+math.ceil((mi-mi_day)/inc)*inc
            base_day = mi_day
            i = 0
            while True:
                tick = base+i*inc
                if tick > ma: break
                tick_day = day_start(tick)
                if tick_day > base_day:
                    base_day = tick_day
                    base = base_day
                    i = 0
                else:
                    ticks.append(tick)
                    i += 1
                    
        elif inc < smonth:
            mi_day = day_start(max(mi, working_system_time_range[0]+sday*1.5))
            dt_base = datetime.datetime(*time.gmtime(mi_day)[:6])
            delta = datetime.timedelta(days=int(round(inc/sday)))
            if mi_day == mi: dt_base += delta
            i = 0
            while True:
                current = dt_base + i*delta
                tick = calendar.timegm(current.timetuple())
                if tick > ma: break
                ticks.append(tick)
                i += 1
            
        elif inc < syear:
            mi_month = month_start(max(mi, working_system_time_range[0]+smonth*1.5))
            y,m = time.gmtime(mi_month)[:2]
            while True:
                tick = calendar.timegm((y,m,1,0,0,0))
                m += 1
                if m > 12: y,m = y+1,1
                if tick > ma: break
                if tick >= mi: ticks.append(tick)
        
        else:
            mi_year = year_start(max(mi, working_system_time_range[0]+syear*1.5))
            incy = int(round(inc/syear))
            y = int(math.floor(time.gmtime(mi_year)[0]/incy)*incy)
            
            while True:
                tick = calendar.timegm((y,1,1,0,0,0))
                y += incy
                if tick > ma: break
                if tick >= mi: ticks.append(tick)
        
        if is_reverse: ticks.reverse()
        return ticks, inc

def need_l1_tick(tt, ms, l1_trig):
    return (0,1,1,0,0,0)[l1_trig:] == tt[l1_trig:6] and ms == 0.0
    
 
def mystrftime(fmt=None, tt=None, milliseconds=0):
   
    if fmt is None: fmt = '%b %d, %Y %H:%M:%S .%r'
    if tt is None: tt = time.time()
    
    fmt2 = fmt.replace('%r', '%03i' % int(round(milliseconds)))
    return time.strftime(fmt2, tt)
        
        
def myctime(timestamp):
    tt, ms = gmtime_x(timestamp)
    return mystrftime(None, tt, ms)

def tick_to_labels(tick, inc):
    tt, ms = gmtime_x(tick)
    l0_fmt, l0_fmt_brief, l0_center, l1_fmt, l1_trig, l2_fmt, l2_trig = fancy_time_ax_format(inc)
    l0 = mystrftime(l0_fmt, tt, ms)
    l0_brief = mystrftime(l0_fmt_brief, tt, ms)
    l1, l2 = None, None
    if need_l1_tick(tt, ms, l1_trig):
        l1 = mystrftime(l1_fmt, tt, ms)
    if need_l1_tick(tt, ms, l2_trig):
        l2 = mystrftime(l2_fmt, tt, ms)
        
    return l0, l0_brief, l0_center, l1, l2
    
def l1_l2_tick(tick, inc):
    tt, ms = gmtime_x(tick)
    l0_fmt, l0_fmt_brief, l0_center, l1_fmt, l1_trig, l2_fmt, l2_trig = fancy_time_ax_format(inc)
    l1 = mystrftime(l1_fmt, tt, ms)
    l2 = mystrftime(l2_fmt, tt, ms)
    return l1, l2
    
class TimeAx(TimeScaler):
    def __init__(self, *args):
        TimeScaler.__init__(self, *args)
    
    
    def drawit( self, p, xprojection, yprojection ):
        pen = QPen(QColor(*gmtpy.tango_colors['aluminium5']))
        pen.setWidth(2)
        p.setPen(pen)        
        font = QFont()
        font.setBold(True)
        p.setFont(font)
        fm = p.fontMetrics()
        ticklen = 10
        pad = 10
        tmin, tmax = xprojection.get_in_range()
        ticks, inc = self.make_ticks((tmin,tmax))
        l1_hits = 0
        l2_hits = 0
        
        vmin, vmax = yprojection(0), yprojection(ticklen)
        uumin, uumax = xprojection.get_out_range()
        first_tick_with_label = None
        for tick in ticks:
            umin = xprojection(tick)
            
            umin_approx_next = xprojection(tick+inc)
            umax = xprojection(tick)
            
            pinc_approx = umin_approx_next - umin
            
            p.drawLine(QPointF(umin, vmin), QPointF(umax, vmax))
            l0, l0_brief, l0_center, l1, l2 = tick_to_labels(tick, inc)
            
            if l0_center:
                ushift = (umin_approx_next-umin)/2.
            else:
                ushift = 0.
            
            for l0x in (l0, l0_brief, ''):
                label0 = QString(l0x)
                rect0 = fm.boundingRect( label0 )
                if rect0.width() <= pinc_approx*0.9: break
            
            if uumin+pad < umin-rect0.width()/2.+ushift and umin+rect0.width()/2.+ushift < uumax-pad:
                if first_tick_with_label is None:
                    first_tick_with_label = tick
                p.drawText( QPointF(umin-rect0.width()/2.+ushift, vmin+rect0.height()+ticklen), label0 )
            
            if l1:
                label1 = QString(l1)
                rect1 = fm.boundingRect( label1 )
                if uumin+pad < umin-rect1.width()/2. and umin+rect1.width()/2. < uumax-pad:
                    p.drawText( QPointF(umin-rect1.width()/2., vmin+rect0.height()+rect1.height()+ticklen), label1 )
                    l1_hits += 1
                
            if l2:
                label2 = QString(l2)
                rect2 = fm.boundingRect( label2 )
                if uumin+pad < umin-rect2.width()/2. and umin+rect2.width()/2. < uumax-pad:
                    p.drawText( QPointF(umin-rect2.width()/2., vmin+rect0.height()+rect1.height()+rect2.height()+ticklen), label2 )
                    l2_hits += 1
        
        if first_tick_with_label is None:
            first_tick_with_label = tmin
            
        l1, l2 = l1_l2_tick(first_tick_with_label, inc)
        
        if l1_hits == 0 and l1:
            label1 = QString(l1)
            rect1 = fm.boundingRect( label1 )
            p.drawText( QPointF(uumin+pad, vmin+rect0.height()+rect1.height()+ticklen), label1 )
            l1_hits += 1
        
        if l2_hits == 0 and l2:
            label2 = QString(l2)
            rect2 = fm.boundingRect( label2 )
            p.drawText( QPointF(uumin+pad, vmin+rect0.height()+rect1.height()+rect2.height()+ticklen), label2 )
                
        v = yprojection(0)
        
        p.drawLine(QPointF(uumin, v), QPointF(uumax, v))

class Projection(object):
    def __init__(self):
        self.xr = 0.,1.
        self.ur = 0.,1.
        
    def set_in_range(self, xmin, xmax):
        if xmax == xmin: xmax = xmin + 1.
        self.xr = float(xmin), float(xmax)

    def get_in_range(self):
        return self.xr

    def set_out_range(self, umin, umax):
        if umax == umin: umax = umin + 1.
        self.ur = umin, umax
        
    def get_out_range(self):
        return self.ur
        
    def __call__(self, x):
        umin, umax = self.ur
        xmin, xmax = self.xr
        return umin + (x-xmin)*((umax-umin)/(xmax-xmin))
        
    def rev(self, u):
        umin, umax = self.ur
        xmin, xmax = self.xr
        return xmin + (u-umin)*((xmax-xmin)/(umax-umin))

class TraceOverview(object):
    def __init__(self, mstrace, file_abspath, style):
        self.mstrace = mstrace
        self.file_abspath = file_abspath
        self.style = style
        
    def drawit(self, p, time_projection, v_projection):
        
        if self.mstrace.overlaps(*time_projection.get_in_range()):

            font = QFont()
            font.setBold(True)
            font.setPointSize(6)
            p.setFont(font)
            fm = p.fontMetrics()
            dtmin = time_projection(self.mstrace.tmin)
            dtmax = time_projection(self.mstrace.tmax)
            
            dvmin = v_projection(0.)
            dvmax = v_projection(1.)
            
            rect = QRectF( dtmin, dvmin, dtmax-dtmin, dvmax-dvmin )
            p.fillRect(rect, self.style.fill_brush)
            p.setPen(self.style.frame_pen)
            p.drawRect(rect)
            
            fn_label = QString(self.file_abspath)
            label_rect = fm.boundingRect( fn_label )
            
            if label_rect.width() < 0.9*rect.width():
                p.drawText( QPointF(rect.left()+5, rect.bottom()-5), fn_label )
    
    def get_mstrace(self):
        return self.mstrace

def add_radiobuttongroup(menu, menudef, obj, target):
    group = QActionGroup(menu)
    menuitems = []
    for l, v in menudef:
        k = QAction(l, menu)
        group.addAction(k)
        menu.addAction(k)
        k.setCheckable(True)
        obj.connect(group, SIGNAL('triggered(QAction*)'), target)
        menuitems.append((k,v))
            
    menuitems[0][0].setChecked(True)
    return menuitems

class Pick:
    def __init__(self, nslc_ids, tmin, tmax):
        self.set(nslc_ids, tmin, tmax)
        
    def set(self, nslc_ids, tmin,tmax):
        self.nslc_ids = nslc_ids
        self.tmin = tmin
        self.tmax = tmax

<<<<<<< HEAD
    def draw(self, p, trace, time_projection, track_projection, gain):
    
        if self.nslc_ids and trace.nslc_id not in self.slc_ids: return
=======
    def draw(self, p, itrack, trace, time_projection, track_projection, gain):
        if self.ftrack >= 0 and int(math.floor(self.ftrack)) != itrack: return
>>>>>>> 5ac1de04
        
        color = gmtpy.color_tup('scarletred2')
        pen = QPen(QColor(*color))
        pen.setWidth(2)
        p.setPen(pen)
        
        def drawpoint(t,y):
            u = time_projection(t)
            v = track_projection(y)
            rect = QRect(u-2,v-2,4,4)
            p.drawRect(rect)
            
        def drawline(t):
            u = time_projection(t)
            v0, v1 = track_projection.get_out_range()
            line = QLine(u,v0,u,v1)
            p.drawLine(line)

        try:
            snippet = trace.chop(self.tmin, self.tmax, inplace=False, include_last=True, snap=(math.ceil,math.floor))
            udata = time_projection(snippet.get_xdata())
            vdata = track_projection( gain*snippet.get_ydata() )
            qpoints = make_QPolygonF( udata, vdata )
            p.drawPolyline( qpoints )
            drawpoint(*trace(self.tmin, clip=True, snap=math.ceil))
            drawpoint(*trace(self.tmax, clip=True, snap=math.floor))
            
        except pyrocko.trace.NoData:
            pass
            
        drawline(self.tmin)
        drawline(self.tmax)
        try: drawpoint(self.tmin, trace.interpolate(self.tmin))
        except IndexError: pass
        try: drawpoint(self.tmax, trace.interpolate(self.tmax))
<<<<<<< HEAD
        except IndexError: pass            
=======
        except IndexError: pass
>>>>>>> 5ac1de04
        
class PileOverview(QWidget):
    def __init__(self, pile, ntracks_shown_max, *args):
        apply(QWidget.__init__, (self,) + args)
        
        self.pile = pile
        self.ax_height = 80
        
        self.ntracks_shown_max = ntracks_shown_max
        self.track_start = None
        self.track_trange = None
        
        self.lowpass = None
        self.highpass = None
        self.gain = 1.0
        self.rotate = 0.0
        self.markers = []
        self.picking_down = None
        self.picking = None
        self.floating_pick = None
        self.ignore_releases = 0
        self.message = None
        self.reload_requested = False
        
        self.tax = TimeAx()
        self.setBackgroundRole( QPalette.Base )
        self.setAutoFillBackground( True )
        poli = QSizePolicy( QSizePolicy.Expanding, QSizePolicy.Expanding )
        self.setSizePolicy( poli )
        self.setMinimumSize(300,200)
        self.setFocusPolicy( Qt.StrongFocus )

        self.menu = QMenu(self)
        
        self.menuitem_pick = QAction('Pick', self.menu)
        self.menu.addAction(self.menuitem_pick)
        self.connect( self.menuitem_pick, SIGNAL("triggered(bool)"), self.start_picking )
        
        self.menu.addSeparator()
        
        self.menuitem_neic = QAction('NEIC catalog events 5+', self.menu)
        self.menu.addAction(self.menuitem_neic)
        self.connect( self.menuitem_neic, SIGNAL("triggered(bool)"), self.get_neic_events )
        
        self.menu.addSeparator()

        menudef = [
            ('Indivdual Scale',            lambda tr: (tr.network, tr.station, tr.location, tr.channel)),
            ('Common Scale',               lambda tr: None),
            ('Common Scale per Station',   lambda tr: (tr.network, tr.station)),
            ('Common Scale per Component', lambda tr: (tr.channel)),
        ]
        
        self.menuitems_scaling = add_radiobuttongroup(self.menu, menudef, self, self.scalingmode_change)
        self.scaling_key = self.menuitems_scaling[0][1]
        
        self.menu.addSeparator()
        
        menudef = [
            ('Scaling based on Minimum and Maximum', 'minmax'),
            ('Scaling based on Mean +- 2 x Std. Deviation', 2),
            ('Scaling based on Mean +- 4 x Std. Deviation', 4),
        ]
        
        self.menuitems_scalingbase = add_radiobuttongroup(self.menu, menudef, self, self.scalingbase_change)
        self.scalingbase = self.menuitems_scalingbase[0][1]
        
        self.menu.addSeparator()
        
        menudef = [
            ('Sort by Network, Station, Location, Channel', 
                ( lambda tr: tr.nslc_id,     # gathering
                  lambda a,b: cmp(a,b),      # sorting
                  lambda tr: tr.location )),  # coloring
            ('Sort by Network, Station, Channel, Location', 
                ( lambda tr: tr.nslc_id, 
                  lambda a,b: cmp((a[0],a[1],a[3],a[2]), (b[0],b[1],b[3],b[2])),
                  lambda tr: tr.channel )),
            ('Sort by Station, Network, Channel, Location', 
                ( lambda tr: tr.nslc_id, 
                  lambda a,b: cmp((a[1],a[0],a[3],a[2]), (b[1],b[0],b[3],b[2])),
                  lambda tr: tr.channel )),
            ('Sort by Network, Station, Channel',
                ( lambda tr: (tr.network, tr.station, tr.channel),
                  lambda a,b: cmp(a,b),
                  lambda tr: tr.location )),
            ('Sort by Station, Network, Channel',
                ( lambda tr: (tr.station, tr.network, tr.channel),
                  lambda a,b: cmp(a,b),
                  lambda tr: tr.location )),
        ]
        self.menuitems_sorting = add_radiobuttongroup(self.menu, menudef, self, self.sortingmode_change)
        
        self.menu.addSeparator()
        
        self.menuitem_antialias = QAction('Antialiasing', self.menu)
        self.menuitem_antialias.setCheckable(True)
        self.menu.addAction(self.menuitem_antialias)
        
        self.menuitem_cliptraces = QAction('Clip Traces', self.menu)
        self.menuitem_cliptraces.setCheckable(True)
        self.menuitem_cliptraces.setChecked(True)
        self.menu.addAction(self.menuitem_cliptraces)
        
        self.menuitem_showboxes = QAction('Show Boxes', self.menu)
        self.menuitem_showboxes.setCheckable(True)
        self.menuitem_showboxes.setChecked(True)
        self.menu.addAction(self.menuitem_showboxes)
        
        self.menuitem_colortraces = QAction('Color Traces', self.menu)
        self.menuitem_colortraces.setCheckable(True)
        self.menuitem_colortraces.setChecked(False)
        self.menu.addAction(self.menuitem_colortraces)
        
        self.menuitem_showscalerange = QAction('Show Scale Range', self.menu)
        self.menuitem_showscalerange.setCheckable(True)
        self.menu.addAction(self.menuitem_showscalerange)

        self.menuitem_allowdownsampling = QAction('Allow Downsampling', self.menu)
        self.menuitem_allowdownsampling.setCheckable(True)
        self.menuitem_allowdownsampling.setChecked(True)
        self.menu.addAction(self.menuitem_allowdownsampling)
        
        self.menuitem_degap = QAction('Allow Degapping', self.menu)
        self.menuitem_degap.setCheckable(True)
        self.menuitem_degap.setChecked(True)
        self.menu.addAction(self.menuitem_degap)
        
        self.menuitem_watch = QAction('Watch Files', self.menu)
        self.menuitem_watch.setCheckable(True)
        self.menuitem_watch.setChecked(False)
        self.menu.addAction(self.menuitem_watch)
        
        self.menu.addSeparator()

        self.menuitem_print = QAction('Print', self.menu)
        self.menu.addAction(self.menuitem_print)
        self.connect( self.menuitem_print, SIGNAL("triggered(bool)"), self.printit )
        
        self.menuitem_close = QAction('Close', self.menu)
        self.menu.addAction(self.menuitem_close)
        self.connect( self.menuitem_close, SIGNAL("triggered(bool)"), self.myclose )
        
        self.menu.addSeparator()

        self.menuitem_fuckup = QAction("Snuffler sucks! It can't do this and that...", self.menu)
        self.menu.addAction(self.menuitem_fuckup)
        self.connect( self.menuitem_fuckup, SIGNAL("triggered(bool)"), self.fuck )

        trace_views = []
        
        self.set_gathering()
        #traces_path = []
        #for msfile in self.pile.msfiles:
        #    abspath = msfile.abspath
        #    for trace in msfile.traces:
        #        traces_path.append( (trace, abspath) )
        
        deltats = self.pile.get_deltats()
        if deltats:
            self.min_deltat = min(deltats)
        else:
            self.min_deltat = 0.01
            
        self.time_projection = Projection()
        self.set_time_range(self.pile.tmin, self.pile.tmax)
        self.time_projection.set_out_range(0., self.width())
            
        self.track_to_screen = Projection()
        
            
        #traces_path.sort( lambda x,y: cmp(x[0].full_id, y[0].full_id) )
        #i = 1
        
        #for itrace, (trace,abspath) in enumerate(traces_path):
        #    gv = TraceOverview( trace, abspath, 
        #                    box_styles[i%len(box_styles)] )
        #    trace_views.append(gv)
        #    if itrace+1 < len(traces_path):
        #        a = trace
        #        b = traces_path[itrace+1][0]
        #        if not (a.nslc_id == b.nslc_id and
        #                a.deltat == b.deltat and
        #                abs(b.tmin - a.tmax) < gap_lap_tolerance): i+=1
      
        self.trace_views = trace_views
        
        self.timer = QTimer( self )
        self.connect( self.timer, SIGNAL("timeout()"), self.periodical ) 
        self.timer.setInterval(1000)
        self.timer.start()
        
    def periodical(self):
        if self.menuitem_watch.isChecked():
            self.update()

    def get_neic_events(self):
        self.set_markers(neic_earthquakes(self.pile.tmin, self.pile.tmax, magnitude_range=(5.,9.9)))

    def set_gathering(self, gather=None, order=None, color=None):
        if gather is None:
            gather = lambda tr: tr.nslc_id
            
        if order is None:
            order = lambda a,b: cmp(a, b)
        
        if color is None:
            color = lambda tr: tr.location
        
        self.gather = gather    
        keys = self.pile.gather_keys(gather)
        self.color_gather = color
        self.color_keys = self.pile.gather_keys(color)
        
        self.ntracks = len(keys)
        self.shown_tracks_start = 0.
        self.shown_tracks_range = 0, min(self.ntracks, self.ntracks_shown_max)
        
        self.track_keys = sorted(keys, cmp=order)
        self.key_to_row = dict([ (key, i) for (i,key) in enumerate(self.track_keys) ])
        
    def set_time_range(self, tmin, tmax):
        self.tmin, self.tmax = tmin, tmax
        
        if self.tmin > self.tmax:
            self.tmin, self.tmax = self.tmax, self.tmin
            
        if self.tmin == self.tmax:
            self.tmin -= 1.
            self.tmax += 1.
        
        self.tmin = max(working_system_time_range[0], self.tmin)
        self.tmax = min(working_system_time_range[1], self.tmax)
                
        if (self.tmax - self.tmin < self.min_deltat):
            m = (self.tmin + self.tmax) / 2.
            self.tmin = m - self.min_deltat/2.
            self.tmax = m + self.min_deltat/2.
            
        self.time_projection.set_in_range(tmin,tmax)
    
    def ypart(self, y):
        if y < self.ax_height:
            return -1
        elif y > self.height()-self.ax_height:
            return 1
        else:
            return 0

    def set_markers(self, markers):
        self.markers = markers

    def mousePressEvent( self, mouse_ev ):
        self.setMouseTracking(False)
        if mouse_ev.button() == Qt.LeftButton:
            if self.picking:
                if self.picking_down is None:
                    self.picking_down = self.time_projection.rev(mouse_ev.x()), mouse_ev.y()
            else:
                self.track_start = mouse_ev.x(), mouse_ev.y()
                self.track_trange = self.tmin, self.tmax
        
        if mouse_ev.button() == Qt.RightButton:
            self.menu.exec_(QCursor.pos())
        self.update_status()

    def mouseReleaseEvent( self, mouse_ev ):
        if self.ignore_releases:
            self.ignore_releases -= 1
            return
        
        if self.picking:
            self.stop_picking(mouse_ev.x(), mouse_ev.y())
        self.track_start = None
        self.track_trange = None
        self.update_status()
        
    def mouseDoubleClickEvent(self, mouse_ev):
        self.start_picking(None)
        self.ignore_releases = 1

    def mouseMoveEvent( self, mouse_ev ):
        point = self.mapFromGlobal(mouse_ev.globalPos())

        if self.picking:
           self.update_picking(point.x(),point.y())
        else:
            if self.track_start is not None:
            
                x0, y0 = self.track_start
                dx = (point.x() - x0)/float(self.width())
                dy = (point.y() - y0)/float(self.height())
                if self.ypart(y0) == 1: dy = 0
                
                tmin0, tmax0 = self.track_trange
                
                scale = math.exp(-dy*5.)
                dtr = scale*(tmax0-tmin0) - (tmax0-tmin0)
                frac = x0/float(self.width())
                dt = dx*(tmax0-tmin0)*scale
                
                self.set_time_range(tmin0 - dt - dtr*frac, tmax0 - dt + dtr*(1.-frac))
    
                self.update()
                
        self.update_status()
            
    def keyPressEvent(self, key_event):
        dt = self.tmax - self.tmin
        tmid = (self.tmin + self.tmax) / 2.
        
        if key_event.text() == ' ':
            self.set_time_range(self.tmin+dt, self.tmax+dt)
           
        elif key_event.text() == 'b':
            dt = self.tmax - self.tmin
            self.set_time_range(self.tmin-dt, self.tmax-dt)
        
        elif key_event.text() == 'n':
            if self.markers is not None and len(self.markers) != 0:
                for marker in self.markers:
                    t,v = marker
                    if t > tmid:
                        break
                self.set_time_range(t-dt/2.,t+dt/2.)
            
        elif key_event.text() == 'p':
            if self.markers is not None and len(self.markers) != 0:
                for marker in self.markers[::-1]:
                    t,v = marker
                    if t < tmid:
                        break
                self.set_time_range(t-dt/2.,t+dt/2.)

        elif key_event.text() == 'q':
            self.myclose()

        elif key_event.text() == 'r':
            self.reload_requested = True

        elif key_event.key() == Qt.Key_Escape:
            if self.picking:
                self.stop_picking(0,0,abort=True)
        
        elif key_event.key() == Qt.Key_PageDown:
            self.scroll_tracks(self.shown_tracks_range[1]-self.shown_tracks_range[0])
        elif key_event.key() == Qt.Key_PageUp:
            self.scroll_tracks(self.shown_tracks_range[0]-self.shown_tracks_range[1])
            
        self.update()
        self.update_status()

    def wheelEvent(self, wheel_event):
        amount = max(1.,abs(self.shown_tracks_range[0]-self.shown_tracks_range[1])/5.)
        
        if wheel_event.delta() < 0:
            wdelta = -amount
        else:
            wdelta = +amount
        
        trmin,trmax = self.track_to_screen.get_in_range()
        anchor = (self.track_to_screen.rev(wheel_event.y())-trmin)/(trmax-trmin)
        if wheel_event.modifiers() & Qt.ControlModifier:
            self.zoom_tracks( anchor, wdelta )
        else:
            
            self.scroll_tracks( -wdelta )


    def scroll_tracks(self, shift):
        shown = self.shown_tracks_range
        shiftmin = -shown[0]
        shiftmax = self.ntracks-shown[1]
        shift = max(shiftmin, shift)
        shift = min(shiftmax, shift)
        shown = shown[0] + shift, shown[1] + shift
        self.shown_tracks_range = int(shown[0]), int(shown[1])
        self.shown_tracks_start = self.shown_tracks_range[0]
        self.update()
        
    def zoom_tracks(self, anchor, delta):
        ntracks_shown = self.shown_tracks_range[1]-self.shown_tracks_range[0]
        ntracks_shown += int(round(delta))
        if not ( 1 <= ntracks_shown <= self.ntracks): return
        u = self.shown_tracks_start
        nu = max(0., u-anchor*delta)
        nv = nu + ntracks_shown
        if nv > self.ntracks:
            nu -= nv - self.ntracks
            nv -= nv - self.ntracks
        
        self.shown_tracks_start = nu
        self.shown_tracks_range = int(round(nu)), int(round(nv))
        
        self.update()       

    def printit(self):
        printer = QPrinter()
        printer.setOrientation(QPrinter.Landscape)
        
        dialog = QPrintDialog(printer, self)
        dialog.setWindowTitle('Print')
        
        if dialog.exec_() != QDialog.Accepted:
            return
        
        painter = QPainter()
        painter.begin(printer)
        page = printer.pageRect()
        self.drawit(painter, printmode=False, w=page.width(), h=page.height())
        painter.end()
        
    def paintEvent(self, paint_ev ):
        """Called by QT whenever widget needs to be painted"""
        
        painter = QPainter(self)

        if self.menuitem_antialias.isChecked():
            painter.setRenderHint( QPainter.Antialiasing )
            
        self.drawit( painter )
                

    def draw_trace_boxes(self, p, time_projection, track_projections):
        
        for v_projection in track_projections.values():
            v_projection.set_in_range(0.,1.)
        
        selector = lambda x: x.overlaps(*time_projection.get_in_range())
        
        traces = list(self.pile.iter_traces(group_selector=selector, trace_selector=selector))
        traces.sort( lambda a,b: cmp(a.full_id, b.full_id))
        istyle = 0
        for itr, tr in enumerate(traces):
            
            itrack = self.key_to_row[self.gather(tr)]
            if not itrack in track_projections: continue
            
            v_projection = track_projections[itrack]
            
            dtmin = time_projection(tr.tmin)
            dtmax = time_projection(tr.tmax)
            
            dvmin = v_projection(0.)
            dvmax = v_projection(1.)
        
            if itr > 0:
                other = traces[itr-1]
                if not (other.nslc_id == tr.nslc_id and
                    other.deltat == tr.deltat and
                    abs(other.tmax - tr.tmin) < gap_lap_tolerance): istyle+=1
            style = box_styles[istyle%len(box_styles)]
            rect = QRectF( dtmin, dvmin, dtmax-dtmin, dvmax-dvmin )
            p.fillRect(rect, style.fill_brush)
            
            p.setPen(style.frame_pen)
            p.drawRect(rect)

    def drawit(self, p, printmode=False, w=None, h=None):
        """This performs the actual drawing."""

        if h is None: h = self.height()
        if w is None: w = self.width()
        
        if printmode:
            primary_color = (0,0,0)
        else:
            primary_color = gmtpy.tango_colors['aluminium5']
        
        ax_h = self.ax_height
        
        vbottom_ax_projection = Projection()
        vtop_ax_projection = Projection()
        self.time_projection.set_out_range(0, w)
        
        vbottom_ax_projection.set_out_range(h-ax_h, h)
        vtop_ax_projection.set_out_range(0, ax_h)
        
        self.track_to_screen.set_out_range(ax_h, h-ax_h)
        
        ntracks = self.ntracks
        self.track_to_screen.set_in_range(*self.shown_tracks_range)
        track_projections = {}
        for i in range(*self.shown_tracks_range):
            proj = Projection()
            proj.set_out_range(self.track_to_screen(i+0.05),self.track_to_screen(i+1.-0.05))
            track_projections[i] = proj
              
        if self.tmin < self.tmax:
            self.time_projection.set_in_range(self.tmin, self.tmax)
            vbottom_ax_projection.set_in_range(0, ax_h)

            self.tax.drawit( p, self.time_projection, vbottom_ax_projection )
            
            yscaler = gmtpy.AutoScaler()
            if not printmode and self.menuitem_showboxes.isChecked():
                
                self.draw_trace_boxes(p, self.time_projection, track_projections)
                
                
                for trace_view in self.trace_views:
                    trace = trace_view.get_mstrace()
                    itrack = self.key_to_row[self.gather(trace)]
                    if itrack in track_projections:
                        v_projection = track_projections[itrack]
                        v_projection.set_in_range(0.,1.)
                        trace_view.drawit(p, self.time_projection, v_projection)
            
            primary_pen = QPen(QColor(*primary_color))
            p.setPen(primary_pen)
            
            trace_selector = lambda trace: self.key_to_row[self.gather(trace)] in track_projections
            
            processed_traces = self.prepare_cutout(self.tmin, self.tmax, 
                                                   trace_selector=trace_selector, 
                                                   degap=self.menuitem_degap.isChecked())
            
            color_lookup = dict([ (k,i) for (i,k) in enumerate(self.color_keys) ])
            
            min_max_for_annot = {}
            if processed_traces:
                yscaler = gmtpy.AutoScaler()
                data_ranges = pyrocko.trace.minmax(processed_traces, key=self.scaling_key, mode=self.scalingbase)
                for trace in processed_traces:
                    itrack = self.key_to_row[self.gather(trace)]
                    if itrack in track_projections:
                        track_projection = track_projections[itrack]
                        data_range = data_ranges[self.scaling_key(trace)]
                        ymin, ymax, yinc = yscaler.make_scale( data_range )
                        track_projection.set_in_range(ymax,ymin)
    
                        udata = self.time_projection(trace.get_xdata())
                        vdata = track_projection( self.gain*trace.get_ydata() )
                        
                        umin, umax = self.time_projection.get_out_range()
                        vmin, vmax = track_projection.get_out_range()
                        
                        trackrect = QRectF(umin,vmin, umax-umin, vmax-vmin)
                       
                        qpoints = make_QPolygonF( udata, vdata )
                            
                        if self.menuitem_cliptraces.isChecked(): p.setClipRect(trackrect)
                        if self.menuitem_colortraces.isChecked():
                            color = gmtpy.color_tup(color_lookup[self.color_gather(trace)])
                            pen = QPen(QColor(*color))
                            p.setPen(pen)
                        
                        p.drawPolyline( qpoints )
                        
                        if self.floating_pick:
                            self.floating_pick.draw(p, itrack, trace, self.time_projection, track_projection, self.gain)
                            p.setPen(primary_pen)
                            
                        if self.menuitem_cliptraces.isChecked(): p.setClipRect(0,0,w,h)
                        
                        if  itrack not in min_max_for_annot:
                            min_max_for_annot[itrack] = (ymin, ymax)
                        else:
                            if min_max_for_annot is not None and min_max_for_annot[itrack] != (ymin, ymax):
                                min_max_for_annot[itrack] = None
            
            p.setPen(primary_pen)
            if len(self.markers) > 0:
                mvs = self.markers[:,1]
                valmin, valmax = mvs.min(), mvs.max()
                vtop_ax_projection.set_in_range(valmin, valmax)
                for marker in self.markers:
                    tim, val = marker
                
                    u = self.time_projection( tim )
                    v0 = vtop_ax_projection(valmin)
                    v1 = vtop_ax_projection(val)
                
                    p.drawLine(QPointF(u,v0), QPointF(u, v1))
                                    
            font = QFont()
            font.setBold(True)
            p.setFont(font)
            fm = p.fontMetrics()
            label_bg = QBrush( QColor(255,255,255,100) )
            
            for key in self.track_keys:
                itrack = self.key_to_row[key]
                if itrack in track_projections:
                    plabel = ' '.join([ x for x in key if x])
                    label = QString( plabel)
                    rect = fm.boundingRect( label )
                    
                    lx = 10
                    ly = self.track_to_screen(itrack+0.5)
                    
                    rect.translate( lx, ly )
                    p.fillRect( rect, label_bg )
                    p.drawText( lx, ly, label )
                    
                    if (self.menuitem_showscalerange.isChecked() and itrack in min_max_for_annot):
                        if min_max_for_annot[itrack] is not None:
                            plabel = '(%.2g, %.2g)' % min_max_for_annot[itrack]
                        else:
                            plabel = 'Mixed Scales!'
                        label = QString( plabel)
                        rect = fm.boundingRect( label )
                        lx = w-10-rect.width()
                        rect.translate( lx, ly )
                        p.fillRect( rect, label_bg )
                        p.drawText( lx, ly, label )

    def prepare_cutout(self, tmin, tmax, trace_selector=None, degap=True):

        if self.lowpass is not None:
            deltat_target = 1./self.lowpass * 0.25
            ndecimate = min(50, max(1, int(round(deltat_target / self.min_deltat))))
            tpad = 1./self.lowpass * 2.
        else:
            ndecimate = 1
            tpad = self.min_deltat*5.
            
        if self.highpass is not None:
            tpad = max(1./self.highpass * 2., tpad)
        
        tpad = min(tmax-tmin, tpad)
        tpad = max(self.min_deltat*5., tpad)
            
        nsee_points_per_trace = 5000*10
        see_data_range = ndecimate*nsee_points_per_trace*self.min_deltat
        
        
        
        processed_traces = []
        if (tmax - tmin) < see_data_range:
            
            if self.reload_requested or self.menuitem_watch.isChecked():
                self.pile.reload_modified()
                self.reload_requested = False
                        
            for traces in self.pile.chopper( tmin=tmin, tmax=tmax, tpad=tpad,
                                             want_incomplete=True,
                                             degap=degap,
                                             keep_current_files_open=True, trace_selector=trace_selector ):
                
                for trace in traces:
                    
                    if self.lowpass is not None:
                        deltat_target = 1./self.lowpass * 0.2
                        ndecimate = max(1, int(math.floor(deltat_target / trace.deltat)))
                        ndecimate2 = int(math.log(ndecimate,2))
                        
                    else:
                        ndecimate = 1
                        ndecimate2 = 0
                    
                    if ndecimate2 > 0 and self.menuitem_allowdownsampling.isChecked():
                        for i in range(ndecimate2):
                            trace.downsample(2)
                    
                    lowpass_success = False
                    if self.lowpass is not None:
                        if self.lowpass < 0.5/trace.deltat:
                            trace.lowpass(4,self.lowpass)
                            lowpass_success = True
                    
                    highpass_success = False
                    if self.highpass is not None:
                        if self.lowpass is None or self.highpass < self.lowpass:
                            if self.highpass < 0.5/trace.deltat:
                                trace.highpass(4,self.highpass)
                                highpass_success = True                            
                    try:
                        trace = trace.chop(tmin-trace.deltat*4.,tmax+trace.deltat*4.)
                    except pyrocko.trace.NoData:
                        continue
                        
                    if len(trace.get_ydata()) < 2: continue
                    
                    processed_traces.append(trace)
    
        if self.rotate != 0.0:
            phi = self.rotate/180.*math.pi
            cphi = math.cos(phi)
            sphi = math.sin(phi)
            for a in processed_traces:
                for b in processed_traces: 
                    if (a.network == b.network and a.station == b.station and a.location == b.location and
                        a.channel.lower().endswith('n') and b.channel.lower().endswith('e') and
                        abs(a.deltat-b.deltat) < a.deltat*0.001 and abs(a.tmin-b.tmin) < a.deltat*0.01 and
                        len(a.get_ydata()) == len(b.get_ydata())):
                        
                        aydata = a.get_ydata()*cphi+b.get_ydata()*sphi
                        bydata =-a.get_ydata()*sphi+b.get_ydata()*cphi
                        a.set_ydata(aydata)
                        b.set_ydata(bydata)
                        
                    
        return processed_traces
    
    def scalingbase_change(self, ignore):
        for menuitem, scalingbase in self.menuitems_scalingbase:
            if menuitem.isChecked():
                self.scalingbase = scalingbase
    
    def scalingmode_change(self, ignore):
        for menuitem, scaling_key in self.menuitems_scaling:
            if menuitem.isChecked():
                self.scaling_key = scaling_key

    def sortingmode_change(self, ignore):
        for menuitem, (gather, order, color) in self.menuitems_sorting:
            if menuitem.isChecked():
                self.set_gathering(gather, order, color)

    def lowpass_change(self, value, ignore):
        self.lowpass = value
        self.passband_check()
        self.update()
        
    def highpass_change(self, value, ignore):
        self.highpass = value
        self.passband_check()
        self.update()

    def passband_check(self):
        if self.highpass and self.lowpass and self.highpass >= self.lowpass:
            self.message = 'Corner frequency of highpass larger than corner frequency of lowpass! I will now deactivate the higpass.'
            self.update_status()
        else:
            oldmess = self.message
            self.message = None
            if oldmess is not None:
                self.update_status()        
    
    def gain_change(self, value, ignore):
        self.gain = value
        self.update()
        
    def rot_change(self, value, ignore):
        self.rotate = value
        self.update()

    def get_min_deltat(self):
        return self.min_deltat
    
    def animate_picking(self):
        point = self.mapFromGlobal(QCursor.pos())
        self.update_picking(point.x(), point.y(), doshift=True)
        
    def stop_picking(self, x,y, abort=False):
        if self.picking:
            self.update_picking(x,y, doshift=False)
            #self.picking.hide()
            self.picking = None
            self.picking_down = None
            self.picking_timer.stop()
            self.picking_timer = None
            if not abort:
                tmi = self.floating_pick.tmin
                tma = self.floating_pick.tmax
                print myctime(tmi), myctime(tma), tma-tmi
            self.floating_pick = None
    
    
    def start_picking(self, ignore):
        if not self.picking:
            self.picking = QRubberBand(QRubberBand.Rectangle)
            point = self.mapFromGlobal(QCursor.pos())
            
            gpoint = self.mapToGlobal( QPoint(point.x(), 0) )
            self.picking.setGeometry( gpoint.x(), gpoint.y(), 1, self.height())
            t = self.time_projection.rev(point.x())
            ftrack = self.track_to_screen.rev(point.y())
            
            self.floating_pick = FloatingPick(ftrack, t,t)

            #self.picking.show()
            self.setMouseTracking(True)
            
            self.picking_timer = QTimer()
            self.connect( self.picking_timer, SIGNAL("timeout()"), self.animate_picking )
            self.picking_timer.setInterval(50)
            self.picking_timer.start()

    
    def update_picking(self, x,y, doshift=False):
        if self.picking:
            mouset = self.time_projection.rev(x)
            dt = 0.0
            if mouset < self.tmin or mouset > self.tmax:
                if mouset < self.tmin:
                    dt = -(self.tmin - mouset)
                else:
                    dt = mouset - self.tmax 
                ddt = self.tmax-self.tmin
                dt = max(dt,-ddt/10.)
                dt = min(dt,ddt/10.)
                
            x0 = x
            if self.picking_down is not None:
                x0 = self.time_projection(self.picking_down[0])
            
            w = abs(x-x0)
            x0 = min(x0,x)
            
            tmin, tmax = self.time_projection.rev(x0), self.time_projection.rev(x0+w)
            tmin, tmax = ( max(working_system_time_range[0], tmin),
                           min(working_system_time_range[1], tmax))
                               
            p1 = self.mapToGlobal( QPoint(x0, 0))
            
            self.picking.setGeometry( p1.x(), p1.y(), max(w,1), self.height())
            ftrack = self.track_to_screen.rev(y)
            self.floating_pick.set(ftrack, tmin, tmax)
            
            if dt != 0.0 and doshift:
                self.set_time_range(self.tmin+dt, self.tmax+dt)
            
            self.update()

    def update_status(self):
        
        if self.message is None:
            point = self.mapFromGlobal(QCursor.pos())
            
            mouse_t = self.time_projection.rev(point.x())
            if not is_working_time(mouse_t): return
            if self.floating_pick:
                tmi, tma = self.floating_pick.tmin, self.floating_pick.tmax
                tt, ms = gmtime_x(tmi)
            
                if tmi == tma:
                    message = mystrftime(fmt='Pick: %b %d, %Y %H:%M:%S .%r', tt=tt, milliseconds=ms)
                else:
                    srange = '%g s' % (tma-tmi)
                    message = mystrftime(fmt='Start: %b %d, %Y %H:%M:%S .%r Length: '+srange, tt=tt, milliseconds=ms)
            else:
                tt, ms = gmtime_x(mouse_t)
            
                message = mystrftime(fmt=None,tt=tt,milliseconds=ms)
        else:
            message = self.message
            
        sb = self.window().statusBar()
        sb.clearMessage()
        sb.showMessage(message)
        
    def myclose(self):
        self.window().close()
        
        
    def fuck(self):
        import pysacio
        
        processed_traces = self.prepare_cutout(self.tmin,self.tmax)
        sacdir = tempfile.mkdtemp(prefix='HERE_LIVES_SAC_')
        os.chdir(sacdir)
        
        sys.stderr.write('\n\n --> Dumping SAC files to %s  <--\n\n\n' % sacdir)
        
        for trace in processed_traces:
            sactr = pysacio.from_mseed_trace(trace)
            sactr.write('trace-%s-%s-%s-%s.sac' % trace.nslc_id)
        
        self.myclose()
        Global.sacflag = True
        
class MyValueEdit(QLineEdit):

    def __init__(self, *args):
        apply(QLineEdit.__init__, (self,) + args)
        self.value = 0.
        self.mi = 0.
        self.ma = 1.
        self.connect( self, SIGNAL("editingFinished()"), self.myEditingFinished )
        self.err_palette = QPalette()
        self.err_palette.setColor( QPalette.Base, QColor(255,200,200) )
        self.lock = False
        
    def setRange( self, mi, ma ):
        self.mi = mi
        self.ma = ma
        
    def setValue( self, value ):
        if not self.lock:
            self.value = value
            self.setPalette( QApplication.palette() )
            self.adjust_text()
        
    def myEditingFinished(self):
        try:
            value = float(str(self.text()).strip())
            if not (self.mi <= value <= self.ma):
                raise Exception("out of range")
            if value != self.value:
                self.value = value
                self.lock = True
                self.emit(SIGNAL("edited(float)"), value )
                self.setPalette( QApplication.palette() )
        except:
            self.setPalette( self.err_palette )
        
        self.lock = False
        
    def adjust_text(self):
        self.setText( ("%8.5g" % self.value).strip() )
        
class ValControl(QFrame):

    def __init__(self, *args):
        apply(QFrame.__init__, (self,) + args)
        self.layout = QHBoxLayout( self )
        #self.layout.setSpacing(5)
        self.lname = QLabel( "name", self )
        self.lname.setFixedWidth(120)
        self.lvalue = MyValueEdit( self )
        self.lvalue.setFixedWidth(100)
        self.slider = QSlider(Qt.Horizontal, self)
        self.slider.setMaximum( 10000 )
        self.slider.setSingleStep( 100 )
        self.slider.setPageStep( 1000 )
        self.slider.setTickPosition( QSlider.NoTicks )
        self.layout.addWidget( self.lname )
        self.layout.addWidget( self.lvalue )
        self.layout.addWidget( self.slider )
        #self.setSizePolicy(QSizePolicy.Expanding,QSizePolicy.Fixed)
        self.connect( self.slider, SIGNAL("valueChanged(int)"),
                      self.slided )
        self.connect( self.lvalue, SIGNAL("edited(float)"),
                      self.edited )
    
    def s2v(self, svalue):
        a = math.log(self.ma/self.mi) / 10000.
        return self.mi*math.exp(a*svalue)
                
    def v2s(self, value):
        a = math.log(self.ma/self.mi) / 10000.
        return math.log(value/self.mi) / a
    
    def setup(self, name, mi, ma, cur, ind):
        self.lname.setText( name )
        self.mi = mi
        self.ma = ma
        self.cur = cur
        self.cursl = self.v2s(cur)
        self.ind = ind
        self.lvalue.setRange( mi, ma )
        self.lvalue.setValue( self.cur )
        self.slider.setValue( self.cursl )
        
    def slided(self,val):
        if self.cursl != val:
            self.cursl = val
            self.cur = self.s2v(self.cursl)
            self.lvalue.setValue( self.cur )
            self.emit(SIGNAL("valchange(float,int)"), float(self.cur), int(self.ind) )

    def edited(self,val):
        if self.cur != val:
            self.cur = val
            cursl = self.v2s(val)
            if (cursl != self.cursl):
                self.slider.setValue( cursl )
            
            self.emit(SIGNAL("valchange(float,int)"), float(self.cur), int(self.ind) )
        
class LinValControl(ValControl):
    
    def s2v(self, svalue):
        return svalue/10000. * (self.ma-self.mi) + self.mi
                
    def v2s(self, value):
        return (value-self.mi)/(self.ma-self.mi) * 10000.

class MyApp(QApplication):
    """Puts it all together."""
    
    def __init__(self, *args):
        apply(QApplication.__init__, (self,) + args)
        
        self.apocalypse = False

        parser = OptionParser()
        parser.add_option('--pattern', dest='pattern')
        parser.add_option('--ntracks', dest='ntracks', default=24)
        parser.add_option('--format', dest='format', default='from_extension', 
                          choices=('mseed', 'sac', 'kan', 'from_extension', 'try'))
        parser.add_option('--debug', dest='debug', action='store_true', default=False)

        options, args = parser.parse_args(list(args[0][1:]))
        
        
        if options.debug:
            pyrocko.util.setup_logging('snuffler', 'debug')
        else:
            pyrocko.util.setup_logging('snuffler', 'warning')
        
        filenames = pyrocko.util.select_files( args, regex=options.pattern )
        cachedirname = '/tmp/snuffle_cache_%s' % os.environ['USER']
        cache = pyrocko.pile.get_cache(cachedirname)
        pile = pyrocko.pile.Pile()
        pile.add_files( sorted(filenames), cache=cache, 
                        filename_attributes=options.pattern,
                        fileformat=options.format )
        self.pile_overview = PileOverview(pile, ntracks_shown_max=options.ntracks)
        
        if os.path.isfile('markers'):
            markers = num.sort(num.loadtxt('markers'), axis=0)
            self.pile_overview.set_markers( markers )
        
        self.win = QMainWindow()
        self.win.setWindowTitle( "Snuffler" )
        
        self.frame = QFrame()
        self.layout = QGridLayout()
        self.frame.setLayout( self.layout )
        self.win.setCentralWidget( self.frame )
        self.layout.addWidget( self.pile_overview, 0, 0 )
        
        minfreq = 0.001
        maxfreq = 0.5/self.pile_overview.get_min_deltat()
        if maxfreq < 100.*minfreq:
            minfreq = maxfreq*0.00001
        
        self.lowpass_widget = ValControl()
        self.lowpass_widget.setup('Lowpass [Hz]:', minfreq, maxfreq, maxfreq, 0)
        self.highpass_widget = ValControl()
        self.highpass_widget.setup('Highpass [Hz]:', minfreq, maxfreq, minfreq, 1)
        self.gain_widget = ValControl()
        self.gain_widget.setup('Gain', 0.001, 1000., 1., 2)
        self.rot_widget = LinValControl()
        self.rot_widget.setup('Rotate', -180., 180., 0., 3)
        self.connect( self.lowpass_widget, SIGNAL("valchange(float,int)"), self.pile_overview.lowpass_change )
        self.connect( self.highpass_widget, SIGNAL("valchange(float,int)"), self.pile_overview.highpass_change )
        self.connect( self.gain_widget, SIGNAL("valchange(float,int)"), self.pile_overview.gain_change )
        self.connect( self.rot_widget, SIGNAL("valchange(float,int)"), self.pile_overview.rot_change )
        
        self.layout.addWidget( self.highpass_widget, 1,0 )
        self.layout.addWidget( self.lowpass_widget, 2,0 )
        self.layout.addWidget( self.gain_widget, 3,0 )
        self.layout.addWidget( self.rot_widget, 4,0 )

        self.win.show()

       
        
        sb = self.win.statusBar()
        sb.clearMessage()
        sb.showMessage('Welcome to Snuffler! Click and drag to zoom and pan. Doubleclick to pick. Right-click for Menu. <space> to step forward. <b> to step backward. <q> to close.')

    def myquit(self, *args):
        self.apocalypse = True
        self.quit()
    


def sac_exec():
    import readline, subprocess, atexit
    sac = subprocess.Popen(['sac'], stdin=subprocess.PIPE)
    sac.stdin.write('read *.sac\n')
    sac.stdin.flush()
    
    histfile = os.path.join(os.environ["HOME"], ".snuffler_sac_history")
    try:
        readline.read_history_file(histfile)
    except IOError:
        pass
    
    atexit.register(readline.write_history_file, histfile)
    
    while True:
        try:
            s = raw_input()
        except EOFError:
            break
        
        sac.stdin.write(s+"\n")
        if s in ('q', 'quit', 'exit'): break
        sac.stdin.flush()
        
    sac.stdin.close()

def main(args):
    
    app = MyApp(args)
        
    app.connect(app, SIGNAL("lastWindowClosed()"),
                app.myquit)
    signal.signal(signal.SIGINT, app.myquit)
    app.exec_()
    if Global.sacflag: sac_exec()
    sys.exit()

if __name__=="__main__":
    main(sys.argv)<|MERGE_RESOLUTION|>--- conflicted
+++ resolved
@@ -527,14 +527,9 @@
         self.tmin = tmin
         self.tmax = tmax
 
-<<<<<<< HEAD
     def draw(self, p, trace, time_projection, track_projection, gain):
     
         if self.nslc_ids and trace.nslc_id not in self.slc_ids: return
-=======
-    def draw(self, p, itrack, trace, time_projection, track_projection, gain):
-        if self.ftrack >= 0 and int(math.floor(self.ftrack)) != itrack: return
->>>>>>> 5ac1de04
         
         color = gmtpy.color_tup('scarletred2')
         pen = QPen(QColor(*color))
@@ -570,12 +565,8 @@
         try: drawpoint(self.tmin, trace.interpolate(self.tmin))
         except IndexError: pass
         try: drawpoint(self.tmax, trace.interpolate(self.tmax))
-<<<<<<< HEAD
         except IndexError: pass            
-=======
-        except IndexError: pass
->>>>>>> 5ac1de04
-        
+       
 class PileOverview(QWidget):
     def __init__(self, pile, ntracks_shown_max, *args):
         apply(QWidget.__init__, (self,) + args)
