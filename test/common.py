--- conflicted
+++ resolved
@@ -4,13 +4,10 @@
 
 benchmark_results = []
 
-<<<<<<< HEAD
-=======
 
 def test_data_file_no_download(fn):
     return os.path.join(os.path.split(__file__)[0], 'data', fn)
 
->>>>>>> e88ded56
 
 def test_data_file(fn):
     fpath = test_data_file_no_download(fn)
@@ -22,13 +19,8 @@
 
 
 class Benchmark(object):
-<<<<<<< HEAD
-    def __init__(self, prefix=''):
-        self.prefix = prefix
-=======
     def __init__(self, prefix=None):
         self.prefix = prefix or ''
->>>>>>> e88ded56
         self.results = []
 
     def __call__(self, func):
@@ -43,13 +35,6 @@
 
     def __str__(self):
         rstr = ['Benchmark results']
-<<<<<<< HEAD
-        indent = max([len(name) for name, _ in self.results])
-        rstr.append('=' * (indent + 17))
-        for res in self.results:
-            rstr.append(
-                '{0:<{indent}}{1:.8f} s'.format(*res, indent=indent+5))
-=======
         if self.prefix != '':
             rstr[-1] += ' - %s' % self.prefix
 
@@ -64,5 +49,5 @@
                 '{0:<{indent}}{1:.8f} s'.format(*res, indent=indent+5))
         if len(self.results) == 0:
             rstr.append('None ran!')
->>>>>>> e88ded56
+
         return '\n'.join(rstr)