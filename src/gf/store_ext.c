--- conflicted
+++ resolved
@@ -265,18 +265,12 @@
 static const uint64_t *igs_elastic10[] = {igs_elastic10_0, igs_elastic10_1, igs_elastic10_2};
 
 const component_scheme_t component_schemes[] = {
-<<<<<<< HEAD
-    {"elastic10", 6, 3, nsummands_elastic10, igs_elastic10, make_weights_elastic10},
-    {"elastic8", 6, 3, nsummands_elastic8, igs_elastic8, make_weights_elastic8},
-    {NULL, 0, 0, NULL, NULL, NULL},
-=======
     {"elastic2", 1, 3, 1, nsummands_elastic2, igs_elastic2, make_weights_elastic2},
     {"elastic5", 3, 3, 3, nsummands_elastic5, igs_elastic5, make_weights_elastic5},
     {"elastic8", 6, 3, 5, nsummands_elastic8, igs_elastic8, make_weights_elastic8},
     {"elastic10", 6, 3, 6, nsummands_elastic10, igs_elastic10, make_weights_elastic10},
     /* {"poroelastic10", 1, 9, nsummands_poroelastic10, igs_poroelastic10, make_weights_poroelastic10}, */
     {NULL, 0, 0, 0, NULL, NULL, NULL},
->>>>>>> 59f8a38d
 };
 
 const component_scheme_t *get_component_scheme(char *name) {
