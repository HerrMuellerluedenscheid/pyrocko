--- conflicted
+++ resolved
@@ -1518,20 +1518,6 @@
 
         return out
 
-<<<<<<< HEAD
-=======
-    def make_sum_params_ext(self, source, multi_location,
-                            interpolation='nearest_neighbor', nthreads=0):
-        # delays = num.tile(source.times, multi_location.coords5.shape[0])
-        source_coords = source.coords5()
-        moment_tensors = source.m6s
-        receiver_coords = multi_location.coords5
-
-        return store_ext.make_sum_params(
-            self.cstore, source_coords, moment_tensors, receiver_coords,
-            self.component_scheme, nthreads)
-
->>>>>>> d47ff071
     def short_info(self):
         raise NotImplemented('should be implemented in subclass')
 
